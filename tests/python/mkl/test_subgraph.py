# Licensed to the Apache Software Foundation (ASF) under one
# or more contributor license agreements.  See the NOTICE file
# distributed with this work for additional information
# regarding copyright ownership.  The ASF licenses this file
# to you under the Apache License, Version 2.0 (the
# "License"); you may not use this file except in compliance
# with the License.  You may obtain a copy of the License at
#
#   http://www.apache.org/licenses/LICENSE-2.0
#
# Unless required by applicable law or agreed to in writing,
# software distributed under the License is distributed on an
# "AS IS" BASIS, WITHOUT WARRANTIES OR CONDITIONS OF ANY
# KIND, either express or implied.  See the License for the
# specific language governing permissions and limitations
# under the License.

import sys
import os
import mxnet as mx
import numpy as np
import unittest
import ctypes
from mxnet.module import Module
from mxnet.symbol import Symbol
from importlib import import_module
from numpy.testing import assert_allclose
from mxnet.base import SymbolHandle, check_call, _LIB, mx_uint, c_str
from mxnet.test_utils import DummyIter
curr_path = os.path.dirname(os.path.abspath(os.path.expanduser(__file__)))
sys.path.append(os.path.join(curr_path, '../unittest/'))
from common import with_seed
from mxnet.test_utils import assert_almost_equal, assert_almost_equal_with_err
import itertools

OP_NAME='op_name'
QUANTIZED_OP_NAME='quantized_op_name'
SG_PASS_NAME='MKLDNN'
QUANTIZE_SG_PASS_NAME='MKLDNN_QUANTIZE'
config =  {
  'conv': {
    OP_NAME: 'sg_mkldnn_conv',
    QUANTIZED_OP_NAME: 'quantized_sg_mkldnn_conv'
  },
  'fc': {
    OP_NAME: 'sg_mkldnn_fully_connected',
    QUANTIZED_OP_NAME: 'quantized_sg_mkldnn_fully_connected'
  }
}

DATA_SHAPE=[(64, 4, 10, 10), (4, 3, 24, 24), (1, 16, 32, 32)]
fc_post_ops_list=['relu', 'sigmoid', 'tanh', 'softrelu',
                  'square', 'square_root', 'abs', 'exp', 'bounded_relu']

def check_qsym_calibrated(qsym, out_type, name='conv'):
  quantized_op_name = 'quantized_' + name
  assert ''.join(qsym.attr_dict().keys()).find(quantized_op_name) != -1
  for k, v in qsym.attr_dict().items():
    if k.find('_quantize') != -1:
      assert v['out_type'] == out_type
    if k.find(quantized_op_name) != -1:
      if quantized_op_name.startswith("quantized_sg_mkldnn_fully_connected") and 'enable_float_output' in v:
        continue
      assert 'min_calib_range' in v
      assert 'max_calib_range' in v

def check_qsym_scale_align(qsym):
  assert ''.join(qsym.attr_dict().keys()).find('quantized_sg_mkldnn_conv') != -1
  init = False
  for k, v in qsym.attr_dict().items():
    if k.find('quantized_sg_mkldnn_conv') != -1:
      assert 'min_calib_range' in v
      assert 'max_calib_range' in v
      if not init:
        min_calib_range = v['min_calib_range']
        max_calib_range = v['max_calib_range']
        init = True
      else:
        assert min_calib_range == v['min_calib_range']
        assert max_calib_range == v['max_calib_range']



def check_qsym_forward(qsym, qarg_params, qaux_params, batch, data_shape):
  mod = Module(symbol=qsym, label_names=None, context=mx.current_context())
  mod.bind(for_training=False,
           data_shapes=[('data', data_shape)])
  mod.set_params(qarg_params, qaux_params)
  mod.forward(batch, is_train=False)
  for output in mod.get_outputs():
    output.wait_to_read()
  return mod.get_outputs()

def check_qsym_dummy_forward(qsym, batch, data_shape):
  mod = Module(symbol=qsym, label_names=None, context=mx.current_context())
  mod.bind(for_training=False,
           data_shapes=[('data', data_shape)])
  mod.init_params(initializer=mx.init.Xavier(magnitude=2.))
  mod.forward(batch, is_train=False)
  for output in mod.get_outputs():
    output.wait_to_read()
  return mod.get_outputs()

def check_qsym_gluon_forward(qsym, qarg_params, qaux_params, data_shape):
  # save qsym to JSON file
  qsym.save('quantized-symbol.json')
  # save params
  save_dict = {('arg:%s' % k): v.as_in_context(mx.current_context()) for k, v in qarg_params.items()}
  save_dict.update({('aux:%s' % k): v.as_in_context(mx.current_context()) for k, v in qaux_params.items()})
  mx.nd.save('quantized-0000.params', save_dict)
  # load back with SymbolBlock
  net = mx.gluon.SymbolBlock.imports('quantized-symbol.json', ['data'], 'quantized-0000.params')
  net.collect_params().reset_ctx(ctx = mx.current_context())
  net.hybridize()

  data = mx.random.uniform(-1.0, 1.0, shape=data_shape)
  net(data)

class CalibIter(mx.io.DataIter):
    def __init__(self, batch, data_shape, batch_size):
        super(CalibIter, self).__init__(batch_size)
        self.data_shape = data_shape
        self.label_shape = (batch_size,)
        self.provide_data = [('data', self.data_shape)]
        self.provide_label = []
        self.batch = batch

    def __iter__(self):
        yield self.batch


def check_quantize(sym, data_shape, out_type, name='conv',
                   check_calibration=True, gluon_forward=False, check_scale_align=False):
  if name in config:
    name = config[name][OP_NAME]
  sym_sg = sym.get_backend_symbol(QUANTIZE_SG_PASS_NAME)
  mod = Module(symbol=sym, label_names=None)
  mod.bind(for_training=False,
            data_shapes=[('data', data_shape)])
  mod.init_params(mx.init.Normal(0.5))
  arg_params, aux_params = mod.get_params()

  if out_type == 'uint8':
    data = [mx.random.uniform(0.0, 1.0, shape=shape, ctx=mx.current_context()) for _, shape in mod.data_shapes]
  else:
    data = [mx.random.uniform(-1.0, 1.0, shape=shape, ctx=mx.current_context()) for _, shape in mod.data_shapes]
  batch = mx.io.DataBatch(data, [])

  mod.forward(batch, is_train=False)
  for output in mod.get_outputs():
      output.wait_to_read()
  ref_out = mod.get_outputs()

  excluded_sym_names = []
  excluded_op_names = []
  if mx.current_context() == mx.cpu() and gluon_forward == True:
    excluded_op_names += ['_sg_mkldnn_fully_connected']

  calib_data = CalibIter(batch, data_shape, 1)

  qsym, qarg_params, qaux_params = mx.contrib.quant.quantize_model(sym=sym_sg,
                                                                   arg_params=arg_params,
                                                                   aux_params=aux_params,
                                                                   ctx=mx.current_context(),
                                                                   excluded_sym_names=excluded_sym_names,
                                                                   excluded_op_names=excluded_op_names,
                                                                   quantized_dtype=out_type,
                                                                   calib_mode='naive',
                                                                   calib_data=calib_data,
                                                                   calib_layer=None,
                                                                   label_names=None,
                                                                   num_calib_examples=1)
  qsym = qsym.get_backend_symbol(QUANTIZE_SG_PASS_NAME)
  if check_calibration:
    check_qsym_calibrated(qsym, out_type, name=name)
  if check_scale_align:
    check_qsym_scale_align(qsym)
  if gluon_forward == True:
    check_qsym_gluon_forward(qsym, qarg_params, qaux_params, data_shape)
  else:
    quantized_out = check_qsym_forward(qsym, qarg_params, qaux_params, batch, data_shape)
    for i in range(len(ref_out)):
      min_range = mx.nd.min(ref_out[i]).asscalar()
      max_range = mx.nd.max(ref_out[i]).asscalar()
      atol = 0.1 * max(abs(min_range), abs(max_range))
      assert_almost_equal_with_err(quantized_out[i].asnumpy(), ref_out[i].asnumpy(), rtol=0.1, atol=atol, etol=0.2)
    check_qsym_dummy_forward(qsym, batch, data_shape)

@with_seed()
def check_quantize_whole_model_with_forward():
  def check_qsym_forward(qsym, qarg_params, qaux_params, data_shape):
    mod = Module(symbol=qsym, label_names=None, context=mx.current_context())
    mod.bind(for_training=False,
             data_shapes=[('data', data_shape)])
    mod.set_params(qarg_params, qaux_params)
    data = [mx.random.uniform(-1.0, 1.0, shape=shape) for _, shape in mod.data_shapes]
    batch = mx.io.DataBatch(data, [])
    mod.forward(batch, is_train=False)
    for output in mod.get_outputs():
        output.wait_to_read()

  def check_quantize_whole_model(out_type):
    batch_size = 4
    data_shape = (batch_size, 4, 10, 10)
    data = mx.sym.Variable('data')
    conv0 = mx.sym.Convolution(data, kernel=(1, 1), num_filter=16, name='conv0')
    sym = mx.sym.Convolution(conv0, kernel=(1, 1), num_filter=16, name='conv1')
    sym_sg = sym.get_backend_symbol('MKLDNN_QUANTIZE')
    mod = Module(symbol=sym, label_names=None)
    mod.bind(for_training=False,
             data_shapes=[('data', data_shape)])

    mod.init_params(mx.init.Normal(0.5))
    arg_params, aux_params = mod.get_params()

    excluded_sym_names = []

    calib_data = mx.nd.random.uniform(shape=data_shape)
    calib_data = mx.io.NDArrayIter(data=calib_data)
    calib_data = DummyIter(calib_data)
    calib_layer = lambda name: name.endswith('_output')
    qsym, qarg_params, qaux_params = mx.contrib.quant.quantize_model(sym=sym_sg,
                                                                     arg_params=arg_params,
                                                                     aux_params=aux_params,
                                                                     ctx=mx.current_context(),
                                                                     excluded_sym_names=excluded_sym_names,
                                                                     quantized_dtype=out_type,
                                                                     calib_mode='naive',
                                                                     calib_data=calib_data,
                                                                     calib_layer=calib_layer,
                                                                     label_names=None,
                                                                     num_calib_examples=1)
    qsym = qsym.get_backend_symbol('MKLDNN_QUANTIZE')
    check_qsym_forward(qsym, qarg_params, qaux_params, data_shape)

  for qdtype in ['uint8', 'int8', 'auto']:
    check_quantize_whole_model(qdtype)

@with_seed()
def check_fusion(sym, data_shape, attrs_dict, check_fp32_fusion=True, check_quantization=True, out_types=['uint8', 'int8', 'auto']):
  if check_fp32_fusion:
    data_min = -1.0
    data_max = 1.0
    if ''.join(sym.get_internals().list_outputs()).find('sqrt'):
      check_quantization = False
      data_min = 0

    sym_sg = sym.get_backend_symbol(SG_PASS_NAME)
    for name, attrs in attrs_dict.items():
      if name in config:
        op_name = config[name][OP_NAME]
      else:
        op_name = name
      assert ''.join(sym_sg.get_internals().list_outputs()).find(op_name) != -1
      if len(attrs):
          found = False
          for k, v in sym_sg.attr_dict().items():
            if k.find(op_name) != -1:
              found = True
              for attr_name, attr_value in attrs.items():
                assert v[attr_name].lower() == attr_value.lower()
          assert found
    arg_shapes, _, aux_shapes = sym.infer_shape()
    arg_array = [mx.nd.random.uniform(data_min, data_max, shape=shape) for shape in arg_shapes]
    aux_array = [mx.nd.random.uniform(shape=shape) for shape in aux_shapes]
    exe = sym.bind(ctx=mx.current_context(), args=arg_array, aux_states=aux_array, grad_req='null')
    exe.forward()
    os.environ['MXNET_SUBGRAPH_BACKEND'] = SG_PASS_NAME
    exe_sg = sym.bind(ctx=mx.current_context(), args=arg_array, aux_states=aux_array, grad_req='null')
    exe_sg.forward()
    del os.environ['MXNET_SUBGRAPH_BACKEND']
    for i in range(len(exe.outputs)):
      assert_almost_equal(exe.outputs[i].asnumpy(), exe_sg.outputs[i].asnumpy(), rtol=1e-3, atol=1e-1)

  if check_quantization:
    # fp32 to int8
    for out_type in out_types:
      check_quantize(sym, data_shape, out_type, name=op_name)
      # TODO(ciyong), since quantized fc save its params in int8, while gluon treat the default
      # variable from symbol file as fp32 which results in mismatch dtype of params.
      # Skip quantized fc in gluon pass.
      if name != 'fc':
        check_quantize(sym, data_shape, out_type, name=op_name, gluon_forward=True)

def check_neg_fusion(syms, attrs_name=None, excluded_attrs=None,
                     date_shape=(4,4,10,10), name='conv'):
  op_name = config[name][OP_NAME]

  for sym, attrs, excluded_attr in zip(syms, attrs_name, excluded_attrs):
    sym_sg = sym.get_backend_symbol(SG_PASS_NAME)
    exe_sg = sym_sg.simple_bind(mx.cpu(), data=date_shape, grad_req='null')

    attrs_dict = sym_sg.attr_dict()
    for k, v in attrs_dict.items():
      if k.find(op_name) != -1:
        for attr in attrs:
          assert v[attr] == 'true'
        for exc_attr in excluded_attr:
          assert exc_attr not in v.keys()

def head_symbol(data_shape):
  data = mx.symbol.Variable('data', shape=data_shape, dtype='float32')
  weight = mx.symbol.Variable('weight', dtype='float32')
  return data, weight

# single conv fuision case
def single_conv(no_bias, data_shape):
  attr = {'conv': []}
  data, weight = head_symbol(data_shape)
  conv = mx.symbol.Convolution(data=data, weight=weight, name='conv', num_filter=64,
                               kernel=(3, 3), stride=(1, 1), no_bias=no_bias)
  return conv, attr

# conv + bn fusion case
def conv_bn(no_bias, data_shape):
  attr = {'conv': {'with_bn': 'true'}}
  data, weight = head_symbol(data_shape)
  conv = mx.symbol.Convolution(data=data, weight=weight, name='conv', num_filter=64,
                               kernel=(3, 3), stride=(1, 1), no_bias=no_bias)
  bn1 = mx.symbol.BatchNorm(data=conv, name="bn1")
  return bn1, attr

# conv + act fusion case
def conv_act(no_bias, data_shape, alg):
  attr = {'conv': {'with_act': 'true'}}
  data, weight = head_symbol(data_shape)
  conv = mx.symbol.Convolution(data=data, weight=weight, name='conv', num_filter=64,
                               kernel=(3, 3), stride=(1, 1), no_bias=no_bias)
  if alg == "relu6":
    relu = mx.symbol.clip(data=conv, name='relu6', a_min=0, a_max=6)
  else:
    relu = mx.symbol.Activation(data=conv, name=alg, act_type=alg)
  return relu, attr

# conv + act + sum fusion case
def conv_act_sum(no_bias, data_shape, alg):
  attr = {'conv': {'with_act': 'true', 'with_sum': 'true'}}
  data, weight = head_symbol(data_shape)
  conv = mx.symbol.Convolution(data=data, weight=weight, name='conv', num_filter=64,
                               kernel=(3, 3), stride=(1, 1), no_bias=no_bias)
  if alg == "relu6":
    relu = mx.symbol.clip(data=conv, name='relu6', a_min=0, a_max=6)
  else:
    relu = mx.symbol.Activation(data=conv, name=alg, act_type=alg)
  conv1 = mx.symbol.Convolution(data=data, weight=weight, name='conv1', num_filter=64,
                               kernel=(3, 3), stride=(1, 1), no_bias=no_bias)
  sum = relu + conv1
  return sum, attr

# conv + add fusion case
def conv_add(no_bias, data_shape):
  attr = {'conv': {'with_sum': 'true'}}
  data, weight = head_symbol(data_shape)
  conv1 = mx.symbol.Convolution(data=data, weight=weight, name='conv1', num_filter=64,
                               kernel=(3, 3), stride=(1, 1), no_bias=no_bias)
  conv2 = mx.symbol.Convolution(data=data, name='conv2', num_filter=64,
                               kernel=(3, 3), stride=(1, 1))
  pool = mx.sym.Pooling(data=conv2, kernel=(1, 1), pool_type='avg', name='pool')
  sum = conv1 + pool
  return sum, attr

# conv + add fusion case 2
def conv_add2(no_bias, data_shape):
  attr = {'conv': {'with_sum': 'true'}}
  data, weight = head_symbol(data_shape)
  conv1 = mx.symbol.Convolution(data=data, weight=weight, name='conv1', num_filter=64,
                               kernel=(3, 3), stride=(1, 1), no_bias=no_bias)
  conv2 = mx.symbol.Convolution(data=data, name='conv2', num_filter=64,
                               kernel=(3, 3), stride=(1, 1))
  pool = mx.sym.Pooling(data=conv2, kernel=(1, 1), pool_type='avg', name='pool')
  sum = pool + conv1
  return sum, attr

# conv + bn + act fusion case
def conv_bn_act(no_bias, data_shape, alg):
  attr = {'conv': {'with_bn': 'true', 'with_act': 'true'}}
  data, weight = head_symbol(data_shape)
  conv = mx.symbol.Convolution(data=data, weight=weight, name='conv', num_filter=64,
                               kernel=(3, 3), stride=(1, 1), no_bias=no_bias)
  bn1 = mx.symbol.BatchNorm(data=conv, name="bn1")
  if alg == "relu6":
    relu = mx.symbol.clip(data=bn1, name='relu6', a_min=0, a_max=6)
  else:
    relu = mx.symbol.Activation(data=bn1, name=alg, act_type=alg)
  return relu, attr

# conv + bn + add + act fusion case
def conv_bn_sum_act(no_bias, data_shape, alg):
  attr = {'conv': {'with_sum': 'true', 'with_postsum_act': 'true', 'with_bn': 'true'}}
  data, weight = head_symbol(data_shape)
  conv = mx.symbol.Convolution(data=data, weight=weight, name='conv', num_filter=64,
                               kernel=(3, 3), stride=(1, 1), no_bias=no_bias)
  bn1 = mx.symbol.BatchNorm(data=conv, name="bn1")
  conv1 = mx.symbol.Convolution(data=data, weight=weight, name='conv1', num_filter=64,
                                kernel=(3, 3), stride=(1, 1))
  sum1 = bn1 + conv1
  if alg == "relu6":
    relu = mx.symbol.clip(data=sum1, name='relu6', a_min=0, a_max=6)
  else:
    relu = mx.symbol.Activation(data=sum1, name=alg, act_type=alg)
  return relu, attr

# single concat case
def single_concat(data_shape, input_num, dim):
  data = mx.symbol.Variable('data', shape=data_shape, dtype='float32')
  inputs = []
  for i in range(input_num):
    inputs.append(data)
  concat = mx.symbol.Concat(*inputs, name="concat", dim=dim)
  return concat

def single_concat_pos_neg(data_shape):
  data, weight = head_symbol(data_shape)
  conv = mx.symbol.Convolution(data=data, weight=weight, name='conv', num_filter=4,
                               kernel=(1, 1), stride=(1, 1), no_bias=True)
  relu = mx.symbol.Activation(data=conv, name='relu', act_type='relu')
  inputs = [data, relu]
  concat = mx.symbol.Concat(*inputs, name="concat", dim=1)
  return concat

# concat scale alignment case
def concat_scale_align(data_shape):
  data, weight = head_symbol(data_shape)
  conv1 = mx.symbol.Convolution(data=data, weight=weight, name='conv1', num_filter=64,
                               kernel=(3, 3), stride=(1, 1), no_bias=True)
  conv2 = mx.symbol.Convolution(data=data, weight=weight * 2, name='conv2', num_filter=64,
                               kernel=(3, 3), stride=(1, 1), no_bias=True)
  conv3 = mx.symbol.Convolution(data=data, weight=weight * 3, name='conv3', num_filter=64,
                               kernel=(3, 3), stride=(1, 1), no_bias=True)
  conv4 = mx.symbol.Convolution(data=data, weight=weight * 4, name='conv4', num_filter=64,
                               kernel=(3, 3), stride=(1, 1), no_bias=True)
  concat = mx.symbol.Concat(*[conv1, conv2, conv3, conv4], name="concat", dim=1)
  return concat


# mobilenetv2 case
def mobilenetv2_struct(data_shape):
  attr = {'sg_mkldnn_conv_bn_0' : {'with_bn': 'true'}}
  data = mx.symbol.Variable('data', shape=data_shape, dtype='float32')
  weight1 = mx.symbol.Variable('conv1_weight', dtype='float32')
  weight2 = mx.symbol.Variable('conv2_weight', dtype='float32')
  conv1 = mx.symbol.Convolution(data=data, weight=weight1, name='conv1', num_filter=64,
                               kernel=(1, 1), stride=(1, 1), no_bias=True)
  bn1 = mx.symbol.BatchNorm(data=conv1, name="bn1")
  conv2 = mx.symbol.Convolution(data=bn1, weight=weight2, name='conv2', num_filter=64,
                               kernel=(1, 1), stride=(1, 1), no_bias=True)
  bn2 = mx.symbol.BatchNorm(data=conv2, name="bn2")
  sum = bn1 + bn2
  return sum, attr

def tail_neg_symbol(sym1, sym2):
  fc1 = mx.sym.FullyConnected(data=sym1, num_hidden=10, flatten=True, name='fc1')
  fc2 = mx.sym.FullyConnected(data=sym2, num_hidden=10, flatten=True, name='fc2')
  concat = mx.sym.Concat(*[fc1, fc2], name="concat")
  sym = mx.sym.SoftmaxOutput(data=concat, name='softmax')
  return sym

# conv + bn can't be fusion case
# eg.1
# conv --------- > bn
#  |
#  |
#  -------------> [custom op]
def neg_conv_bn(data_shape):
  syms = []
  attrs = []
  excluded_attrs = []
  data, weight = head_symbol(data_shape)

  # eg.1 ([custom op] = pool)
  conv = mx.symbol.Convolution(data=data, weight=weight, name='conv', num_filter=64, kernel=(3, 3), stride=(1, 1))
  bn1 = mx.symbol.BatchNorm(data=conv, name="bn1")
  pool = mx.sym.Pooling(data=conv, kernel=(4, 4), pool_type='avg', name='pool')
  sym = tail_neg_symbol(bn1, pool)

  syms.append(sym)
  attrs.append([])
  excluded_attrs.append([])
  return syms, attrs, excluded_attrs

# conv + relu can't be fusion case
# eg.1
# conv -----------> relu
#  |
#  |
#  ---------------> [custom op]
def neg_conv_relu(data_shape):
  syms = []
  attrs = []
  excluded_attrs = []
  data, weight = head_symbol(data_shape)

  # eg.1 ([custom op] = pool)
  conv = mx.symbol.Convolution(data=data, weight=weight, name='conv', num_filter=64, kernel=(3, 3), stride=(1, 1))
  relu = mx.symbol.Activation(data=conv, name='relu', act_type="relu")
  pool = mx.sym.Pooling(data=conv, kernel=(4, 4), pool_type='avg', name='pool')
  sym = tail_neg_symbol(relu, pool)

  syms.append(sym)
  attrs.append([])
  excluded_attrs.append([])
  return syms, attrs, excluded_attrs

# conv + add can't be fusion case
# eg.1
#  ---------------> [custom op]
#  |
#  |
# conv -----------> add
#                   |
#                   |
# added ------------>
def neg_conv_add(data_shape):
  syms = []
  attrs = []
  excluded_attrs = []
  val = mx.symbol.Variable('addval')
  data, weight = head_symbol(data_shape)

  # eg.1 ([custom op] = pool, [added op] = val)
  conv = mx.symbol.Convolution(data=data, weight=weight, name='conv', num_filter=64, kernel=(3, 3), stride=(1, 1))
  sum1 = conv + val
  pool = mx.sym.Pooling(data=conv, kernel=(4, 4), pool_type='avg', name='pool')
  sym = tail_neg_symbol(sum1, pool)

  syms.append(sym)
  attrs.append([])
  excluded_attrs.append('with_sum')
  return syms, attrs, excluded_attrs

# conv + bn + relu can't be fusion case
# eg.1
#   --------------> [custom op]
#   |
# conv -----------> bn -----------> relu
#
# eg.2
#                   --------------> [custom op]
#                   |
# conv -----------> bn -----------> relu
def neg_conv_bn_relu(data_shape):
  syms = []
  attrs = []
  excluded_attrs = []
  data, weight = head_symbol(data_shape)

  # eg.1 ([custom op] = pool11)
  conv11 = mx.symbol.Convolution(data=data, weight=weight, name='conv11', num_filter=64, kernel=(3, 3), stride=(1, 1))
  bn11 = mx.symbol.BatchNorm(data=conv11, name="bn11")
  relu11 = mx.symbol.Activation(data=bn11, name='relu11', act_type="relu")
  pool11 = mx.sym.Pooling(data=conv11, kernel=(4, 4), pool_type='avg', name='pool11')
  sym1 = tail_neg_symbol(relu11, pool11)

  syms.append(sym1)
  attrs.append([])
  excluded_attrs.append([])

  # eg.2 ([custom op] = pool)
  conv21 = mx.symbol.Convolution(data=data, weight=weight, name='conv21', num_filter=64, kernel=(3, 3), stride=(1, 1))
  bn21 = mx.symbol.BatchNorm(data=conv21, name="bn21")
  relu21 = mx.symbol.Activation(data=bn21, name='relu21', act_type="relu")
  pool21 = mx.sym.Pooling(data=bn21, kernel=(4, 4), pool_type='avg', name='pool21')
  sym2 = tail_neg_symbol(relu21, pool21)

  syms.append(sym2)
  attrs.append(['with_bn'])
  excluded_attrs.append(['with_act'])
  return syms, attrs, excluded_attrs

# conv + bn + add + relu can't be fusion case
# eg.1
#   --------------> [custom op]
#   |
# conv -----------> bn -----------> add -----------> relu
#
# eg.2
#                    -------------> [custom op]
#                    |
# conv -----------> bn -----------> add -----------> relu
#
# eg.3
#                                    --------------> [custom op]
#                                    |
# conv -----------> bn -----------> add -----------> relu
def neg_conv_bn_add_relu(data_shape):
  syms = []
  attrs = []
  excluded_attrs = []
  addVal = mx.symbol.Variable('addval')
  data, weight = head_symbol(data_shape)

  # eg.1
  conv11 = mx.symbol.Convolution(data=data, weight=weight, name='conv11', num_filter=64, kernel=(3, 3), stride=(1, 1))
  bn11 = mx.symbol.BatchNorm(data=conv11, name="bn11")
  sum11 = bn11 + addVal
  relu11 = mx.symbol.Activation(data=sum11, name='relu11', act_type="relu")
  pool11 = mx.sym.Pooling(data=conv11, kernel=(4, 4), pool_type='avg', name='pool11')
  sym1 = tail_neg_symbol(relu11, pool11)

  syms.append(sym1)
  attrs.append([])
  excluded_attrs.append(['with_sum', 'with_postsum_act', 'with_bn'])

  # eg.2
  conv21 = mx.symbol.Convolution(data=data, weight=weight, name='conv21', num_filter=64, kernel=(3, 3), stride=(1, 1))
  bn21 = mx.symbol.BatchNorm(data=conv21, name="bn21")
  sum21 = bn21 + addVal
  relu21 = mx.symbol.Activation(data=sum21, name='relu21', act_type="relu")
  pool21 = mx.sym.Pooling(data=bn21, kernel=(4, 4), pool_type='avg', name='pool21')
  sym2 = tail_neg_symbol(relu21, pool21)

  syms.append(sym2)
  attrs.append(['with_bn'])
  excluded_attrs.append(['with_sum', 'with_postsum_act'])

  # eg.3
  conv31 = mx.symbol.Convolution(data=data, weight=weight, name='conv31', num_filter=64, kernel=(3, 3), stride=(1, 1))
  bn31 = mx.symbol.BatchNorm(data=conv31, name="bn31")
  sum31 = bn31 + addVal
  relu31 = mx.symbol.Activation(data=sum31, name='relu31', act_type="relu")
  pool31 = mx.sym.Pooling(data=sum31, kernel=(4, 4), pool_type='avg', name='pool31')
  sym3 = tail_neg_symbol(relu31, pool31)

  syms.append(sym3)
  attrs.append(['with_bn', 'with_sum'])
  excluded_attrs.append(['with_postsum_act'])
  return syms, attrs, excluded_attrs

def single_fc(no_bias, data_shape, flatten=True):
  attr = {'fc': {}}
  data, weight = head_symbol(data_shape)
  fc = mx.symbol.FullyConnected(name='fc', data=data, weight=weight, num_hidden=64,
                                no_bias=no_bias, flatten=flatten)
  return fc, attr

# fc + eltwise fusion case
def fc_eltwise(no_bias, data_shape, flatten=True, alg='relu'):
  assert alg in fc_post_ops_list

  attr = {'fc': {'with_eltwise': 'true'}}
  data, weight = head_symbol(data_shape)
  fc = mx.symbol.FullyConnected(name='fc', data=data, weight=weight, num_hidden=64,
                                no_bias=no_bias, flatten=flatten)
  if alg in ['relu', 'sigmoid', 'tanh', 'softrelu']:
    sym = mx.symbol.Activation(data=fc, name='act', act_type=alg)
  elif alg == 'square':
    sym = mx.symbol.square(data=fc, name='square')
  elif alg == 'square_root':
    sym = mx.symbol.sqrt(data=fc, name='sqrt')
  elif alg == 'abs':
    sym = mx.symbol.abs(data=fc, name='abs')
  elif alg == 'exp':
    sym = mx.symbol.exp(data=fc, name='exp')
  else:
    sym = mx.symbol.clip(data=fc, name='bounded_relu', a_min=0, a_max=1.0)

  return sym, attr

# fc + relu can't be fusion case
# eg.1
# fc -----------> relu
#  |
#  |
#  ---------------> [custom op]
def neg_fc_relu(no_bias, data_shape, flatten=True):
  syms = []
  attrs = []
  excluded_attrs = []
  data, weight = head_symbol(data_shape)

  # eg.1 ([custom op] = pool)
  fc = mx.symbol.FullyConnected(name='fc', data=data, weight=weight, num_hidden=64,
                                no_bias=no_bias, flatten=flatten)
  relu = mx.symbol.Activation(data=fc, name='relu', act_type="relu")
  sigmoid = mx.symbol.Activation(data=fc, name='sigmoid', act_type="sigmoid")
  sym = tail_neg_symbol(relu, sigmoid)

  syms.append(sym)
  attrs.append([])
  excluded_attrs.append([])
  return syms, attrs, excluded_attrs

@with_seed()
@unittest.skip('skip for MKL-DNN 1.0 integration: https://github.com/apache/incubator-mxnet/projects/16')
def test_pos_single_conv():
  for data_shape in DATA_SHAPE:
    net, attrs = single_conv(False, data_shape)
    check_fusion(net, data_shape, attrs)
    net, attrs = single_conv(True, data_shape)
    check_fusion(net, data_shape, attrs)

@with_seed()
@unittest.skip('skip for MKL-DNN 1.0 integration: https://github.com/apache/incubator-mxnet/projects/16')
def test_pos_conv_act():
  act_list = {"relu": True,
              "sigmoid": True,
              "tanh": True,
              "softrelu": True,
              "relu6": True}
  for data_shape in DATA_SHAPE:
    for (alg, quantize) in act_list.items():
      net, attrs = conv_act(False, data_shape, alg)
      check_fusion(net, data_shape, attrs, check_quantization=quantize)
      net, attrs = conv_act(True, data_shape, alg)
      check_fusion(net, data_shape, attrs, check_quantization=quantize)

@with_seed()
@unittest.skip('skip for MKL-DNN 1.0 integration: https://github.com/apache/incubator-mxnet/projects/16')
def test_pos_conv_bn():
  for data_shape in DATA_SHAPE:
    net, attrs = conv_bn(False, data_shape)
    check_fusion(net, data_shape, attrs)
    net, attrs = conv_bn(True, data_shape)
    check_fusion(net, data_shape, attrs)

@with_seed()
@unittest.skip('skip for MKL-DNN 1.0 integration: https://github.com/apache/incubator-mxnet/projects/16')
def test_pos_conv_add():
  for data_shape in DATA_SHAPE:
    net, attrs = conv_add(False, data_shape)
    check_fusion(net, data_shape, attrs)
    net, attrs = conv_add(True, data_shape)
    check_fusion(net, data_shape, attrs)

@with_seed()
@unittest.skip('skip for MKL-DNN 1.0 integration: https://github.com/apache/incubator-mxnet/projects/16')
def test_pos_conv_add2():
  for data_shape in DATA_SHAPE:
    net, attrs = conv_add2(False, data_shape)
    check_fusion(net, data_shape, attrs)
    net, attrs = conv_add2(True, data_shape)
    check_fusion(net, data_shape, attrs)

@with_seed()
@unittest.skip('skip for MKL-DNN 1.0 integration: https://github.com/apache/incubator-mxnet/projects/16')
def test_pos_conv_bn_act():
  act_list = {"relu": True,
              "sigmoid": True,
              "tanh": True,
              "softrelu": True,
              "relu6": True}
  for data_shape in DATA_SHAPE:
    for (alg, quantize) in act_list.items():
      net, attrs = conv_bn_act(False, data_shape, alg)
      check_fusion(net, data_shape, attrs, check_quantization=quantize)
      net, attrs = conv_bn_act(True, data_shape, alg)
      check_fusion(net, data_shape, attrs, check_quantization=quantize)

@with_seed()
@unittest.skip('skip for MKL-DNN 1.0 integration: https://github.com/apache/incubator-mxnet/projects/16')
def test_pos_conv_bn_sum_act():
  act_list = {"relu": True,
              "sigmoid": True,
              "tanh": True,
              "softrelu": True,
              "relu6": False}
  for data_shape in DATA_SHAPE:
    for (alg, quantize) in act_list.items():
      net, attrs = conv_bn_sum_act(False, data_shape, alg)
      check_fusion(net, data_shape, attrs, check_quantization=quantize)
      net, attrs = conv_bn_sum_act(True, data_shape, alg)
      check_fusion(net, data_shape, attrs, check_quantization=quantize)

@with_seed()
@unittest.skip('skip for MKL-DNN 1.0 integration: https://github.com/apache/incubator-mxnet/projects/16')
def test_pos_single_concat():
  for data_shape in DATA_SHAPE:
    for out_type in ('int8', 'auto'):
      net = single_concat(data_shape, 2, -1)
      check_quantize(net, data_shape, out_type, name='conv', check_calibration=False)
      check_quantize(net, data_shape, out_type, name='conv', check_calibration=False, gluon_forward=True)
      net = single_concat(data_shape, 2, 1)
      check_quantize(net, data_shape, out_type, name='conv', check_calibration=False)
      check_quantize(net, data_shape, out_type, name='conv', check_calibration=False, gluon_forward=True)
      net = single_concat(data_shape, 4, 2)
      check_quantize(net, data_shape, out_type, name='conv', check_calibration=False)
      check_quantize(net, data_shape, out_type, name='conv', check_calibration=False, gluon_forward=True)
      net = single_concat(data_shape, 4, 3)
      check_quantize(net, data_shape, out_type, name='conv', check_calibration=False)
      check_quantize(net, data_shape, out_type, name='conv', check_calibration=False, gluon_forward=True)
      net = single_concat_pos_neg(data_shape)
      check_quantize(net, data_shape, out_type, name='', check_calibration=False)

@with_seed()
@unittest.skip('skip for MKL-DNN 1.0 integration: https://github.com/apache/incubator-mxnet/projects/16')
def test_pos_concat_scale_align():
  for data_shape in DATA_SHAPE:
    for out_type in ('int8', 'auto'):
      net = concat_scale_align(data_shape)
      check_quantize(net, data_shape, out_type, check_calibration=True, check_scale_align=True)
      check_quantize(net, data_shape, out_type, check_calibration=True, check_scale_align=True, gluon_forward=True)

@with_seed()
@unittest.skip('skip for MKL-DNN 1.0 integration: https://github.com/apache/incubator-mxnet/projects/16')
def test_mobilenetv2_struct():
  for data_shape in DATA_SHAPE:
      net, attrs = mobilenetv2_struct(data_shape)
      check_fusion(net, data_shape, attrs, out_types=['int8', 'auto'])

@with_seed()
@unittest.skip('skip for MKL-DNN 1.0 integration: https://github.com/apache/incubator-mxnet/projects/16')
def test_neg_conv_bn():
  for data_shape in DATA_SHAPE:
    syms, attrs, excluded_attrs = neg_conv_bn(data_shape)
    check_neg_fusion(syms, attrs, excluded_attrs, data_shape)

@with_seed()
@unittest.skip('skip for MKL-DNN 1.0 integration: https://github.com/apache/incubator-mxnet/projects/16')
def test_neg_conv_relu():
  for data_shape in DATA_SHAPE:
    syms, attrs, excluded_attrs = neg_conv_relu(data_shape)
    check_neg_fusion(syms, attrs, excluded_attrs, data_shape)

@with_seed()
@unittest.skip('skip for MKL-DNN 1.0 integration: https://github.com/apache/incubator-mxnet/projects/16')
def test_neg_conv_add():
  for data_shape in DATA_SHAPE:
    syms, attrs, excluded_attrs = neg_conv_add(data_shape)
    check_neg_fusion(syms, attrs, excluded_attrs, data_shape)

@with_seed()
@unittest.skip('skip for MKL-DNN 1.0 integration: https://github.com/apache/incubator-mxnet/projects/16')
def test_neg_conv_bn_relu():
  for data_shape in DATA_SHAPE:
    syms, attrs, excluded_attrs = neg_conv_bn_relu(data_shape)
    check_neg_fusion(syms, attrs, excluded_attrs, data_shape)

@with_seed()
@unittest.skip('skip for MKL-DNN 1.0 integration: https://github.com/apache/incubator-mxnet/projects/16')
def test_neg_conv_bn_add_relu():
  for data_shape in DATA_SHAPE:
    syms, attrs, excluded_attrs = neg_conv_bn_add_relu(data_shape)
    check_neg_fusion(syms, attrs, excluded_attrs, data_shape)

@with_seed()
@unittest.skip('skip for MKL-DNN 1.0 integration: https://github.com/apache/incubator-mxnet/projects/16')
def test_single_fc():
  for dshape, no_bias, flatten in itertools.product(DATA_SHAPE, [True, False], [True, False]):
    syms, attrs = single_fc(no_bias, dshape, flatten)
    if flatten is True:
      check_fusion(syms, dshape, attrs, check_quantization=True)
    else:
      check_fusion(syms, dshape, attrs, check_quantization=False)


@with_seed()
<<<<<<< HEAD
@unittest.skip('skip for MKL-DNN 1.0 integration: https://github.com/apache/incubator-mxnet/projects/16')
def test_fc_relu():
  for dshape, no_bias, flatten in itertools.product(DATA_SHAPE, [True, False], [True, False]):
    syms, attrs = fc_relu(no_bias, dshape, flatten)
=======
def test_fc_eltwise():
  for dshape, no_bias, flatten, alg in itertools.product(DATA_SHAPE,
                                                        [True, False],
                                                        [True, False],
                                                        fc_post_ops_list):
    syms, attrs = fc_eltwise(no_bias, dshape, flatten, alg)
>>>>>>> 9410cc4f
    if flatten is True:
      check_fusion(syms, dshape, attrs, check_quantization=True)
    else:
      check_fusion(syms, dshape, attrs, check_quantization=False)

@with_seed()
@unittest.skip('skip for MKL-DNN 1.0 integration: https://github.com/apache/incubator-mxnet/projects/16')
def test_neg_fc_relu():
  for dshape, no_bias, flatten in itertools.product(DATA_SHAPE, [True, False], [True, False]):
    syms, attrs, excluded_attrs = neg_fc_relu(no_bias, dshape, flatten)
    check_neg_fusion(syms, attrs, excluded_attrs, dshape, name='fc')

if __name__ == "__main__":
  import nose
  nose.runmodule()<|MERGE_RESOLUTION|>--- conflicted
+++ resolved
@@ -844,19 +844,13 @@
 
 
 @with_seed()
-<<<<<<< HEAD
-@unittest.skip('skip for MKL-DNN 1.0 integration: https://github.com/apache/incubator-mxnet/projects/16')
-def test_fc_relu():
-  for dshape, no_bias, flatten in itertools.product(DATA_SHAPE, [True, False], [True, False]):
-    syms, attrs = fc_relu(no_bias, dshape, flatten)
-=======
+@unittest.skip('skip for MKL-DNN 1.0 integration: https://github.com/apache/incubator-mxnet/projects/16')
 def test_fc_eltwise():
   for dshape, no_bias, flatten, alg in itertools.product(DATA_SHAPE,
                                                         [True, False],
                                                         [True, False],
                                                         fc_post_ops_list):
     syms, attrs = fc_eltwise(no_bias, dshape, flatten, alg)
->>>>>>> 9410cc4f
     if flatten is True:
       check_fusion(syms, dshape, attrs, check_quantization=True)
     else:
